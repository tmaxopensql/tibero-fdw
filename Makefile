MODULE_big = tibero_fdw
EXTENSION = tibero_fdw

DATA = tibero_fdw--1.0.sql
OBJS = tibero_fdw.o connection.o 


PG_CPPFLAGS = -I"./include"
<<<<<<< HEAD
#SHLIB_LINK = -L"./lib" -ltbcli
PG_LDFLAGS = -L"./lib" -ltbcli
=======
#PG_LDFLAGS = -L"./lib" -ltbcli
SHLIB_LINK = -L"./lib" -ltbcli 
>>>>>>> 2c234646


ifdef USE_PGXS
PG_CONFIG = pg_config
PGXS := $(shell $(PG_CONFIG) --pgxs)
include $(PGXS)
else
subdir = contrib/tibero_fdw
top_builddir= ../..
include $(top_builddir)/src/Makefile.global
include $(top_srcdir)/contrib/contrib-global.mk
endif <|MERGE_RESOLUTION|>--- conflicted
+++ resolved
@@ -6,13 +6,10 @@
 
 
 PG_CPPFLAGS = -I"./include"
-<<<<<<< HEAD
+
 #SHLIB_LINK = -L"./lib" -ltbcli
 PG_LDFLAGS = -L"./lib" -ltbcli
-=======
-#PG_LDFLAGS = -L"./lib" -ltbcli
-SHLIB_LINK = -L"./lib" -ltbcli 
->>>>>>> 2c234646
+
 
 
 ifdef USE_PGXS
